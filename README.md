# DeepFrag: A Deep Learning Framework for Fragment-Based Lead Optimization

## Overview

Lead optimization involves modifying ligands to improve specific properties such as binding affinity. We here present DeepFrag, a convolutional neural network (CNN) that suggests optimizing fragment additions given the structure of a receptor/ligand complex. DeepFrag converts input receptor/parent complexes into 3D grids, where each grid point represents a cubic region of the 3D space (a voxel). We selected this representation because the 3D local context is important for fragment binding, and converting molecular structures to voxels allows us to apply CNNs, a network architecture that has been used successfully in computer vision. The DeepFrag output is a continuous-valued topological fingerprint of the suggested fragment to add. DeepFrag compares this output fingerprint to a database of fragments with precalculated fingerprints to recover the most suitable fragments for specific complexes.

## Documentation

Below, the parameters to be used to run DeepFrag for training, testing and inference on external sets are described. The kind of fingerprint to be used to recover the most similar fragments is a common parameter tu run DeepFrag. In this version, it can be specified the `rdk10` and `molbert` values for the `fragment_representation` parameter. The next examples are described using `rdk10`.

The output directory after running the DeepFrag framework:

```text
DeepFrag
├── tb_logs                                     <- Dirctory containing the logs files.
├── predictions_MOAD                            <- Dirctory containing the results on the test set of the MOAD database.
├── predictions_nonMOAD                         <- Dirctory containing the results on the test set of a database other than MOAD database.
├── predictions_Single_Complex                  <- Dirctory containing the results of the inference process on a single receptor-ligand complex.
├── predictions_Multiple_Complexes              <- Dirctory containing the results of the inference process on multiples receptor-ligand complexes.
├── best.ckpt                                   <- Best trained model.
├── last.ckpt                                   <- Last trained model. This coincides with the best.ckpt file if all epochs are carried.
├── train-loss-epoch=XX-loss=YY.ckpt            <- One trained file per epoch, where XX is the epoch and YY is the loss value.
├── val-loss-epoch=XX-val_loss=YY.ckpt          <- One file per epoch for each trained model, where XX is the epoch and YY is the loss value.
├── cache.json                                  <- Cache file to be used when running the step mode to ensure comparability of results.
├── splits.json                                 <- File containing the training, validation, and test sets. this file will be used when running the step mode to ensure comparability of results.
├── train_on_XX.actually_used.json              <- File containing the chemical fragments of each ligand of a receptor-ligand complex that was used to train, XX is moad or custom if MOAD or custom database was used.
├── test_on_XX.actually_used.json               <- File containing the chemical fragments of each ligand of a receptor-ligand complex that was used in test mode, XX is moad or custom if MOAD or custom database was used.
├── model_train_last.pt                         <- .pt file of the trained model.
```

### Training on MOAD Database

```bash
python MainDF2.py \
    --csv path/to/moad/every.csv \
    --data_dir path/to/moad/BindingMOAD_2020 \
    --default_root_dir path/for/training/output \
    --max_epochs 60 \
    --fragment_representation rdk10 \
    --split_method random \
    --mode train_on_moad \
    --cache None \
    --cache_pdbs_to_disk \
    --gpus 1
```

#### Optional Parameters

```bash
--save_params path/to/save/the/training/output /training_parameters.json
--cpu True (to use CPU and not GPU)
--save_every_epoch
--min_frag_num_heavy_atoms 1
--max_frag_num_heavy_atoms 9999
```

### Training on a Custom Database

To train on a custom database, use the same command line described above for training on the MOAD database, but set the `mode` parameter to `train_on_complexes`, the `--csv` parameter to a .csv file containing the paths of the receptor-ligand complexes, and the `--data_dir` parameter to the directory where the .pdb and .sdf files of the receptor-ligand complexes file are saved.

The input .csv file consists of two columns: one column named `receptor` that contains the paths of the .pdb files corresponding to the receptors, and another column named `ligand` that contains the paths of the .sdf files corresponding to the ligands.

### Testing on MOAD Database

To test on examples from the MOAD database, specify the paths of the `splits.json`, `cache.json`, and `model.ckpt` files via the `load_splits`, `cache`, and `load_checkpoint` parameters, respectively. These parameters should point to the training output directory since these files were created during the training process. Note that `model.ckpt` is a generic name used in this manual; the actual name of the .ckpt file should be specified in the `load_checkpoint` parameter.

```bash
python MainDF2.py \
    --csv path/to/moad/every.csv \
    --data_dir path/to/moad/BindingMOAD_2020 \
    --default_root_dir path/to/save/the/test/output \
    --fragment_representation rdk10 \
    --mode test_on_moad \
    --rotations 8 \
    --load_splits path/for/training/output/splits.json \
    --cache path/for/training/output/cache.json \
    --cache_pdbs_to_disk \
    --inference_label_sets test \
    --load_checkpoint path/for/training/output/model.ckpt \
    --gpus 1
```

#### Optional Parameters

```bash
--save_params path/to/save/the/training/output /test_parameters.json
--cpu True (to use CPU and not GPU)
```

### Testing on a Custom Database

To test a trained DeepFrag model on a custom database, use the same command line used to test on the MOAD database, but set the `mode` parameter to `test_on_complexes`, the `--csv` parameter to a .csv file containing the paths of the receptor-ligand complexes, and the `--data_dir` parameter to the directory where the .pdb and .sdf files of the receptor-ligand complexes are located.

The input .csv file consists of two columns: one column named `receptor` that contains the paths of the .pdb files corresponding to the receptors, and another column named `ligand` that contains the paths of the .sdf files corresponding to the ligands.

### Inference on a Single Complex

This mode optionally allows you to include all chemical fragments from the MOAD database in the inference process by setting the `inference_label_sets` parameter to `all`.


```bash
python MainDF2.py \
    --csv path/to/moad/every.csv \
    --data_dir path/to/moad/BindingMOAD_2020 \
    --receptor path/to/the/receptor/file/receptor.pdb \
    --ligand path/to/the/ligand/file/ligand.sdf \
    --branch_atm_loc_xyz branching point 3D coordinates (e.g., 10.08,2.16,32.72) \
    --default_root_dir path/for/inference/output \
    --fragment_representation rdk10 \
    --mode inference_single_complex \
    --rotations 8 \
    --cache None \
    --cache_pdbs_to_disk \
    --inference_label_sets all \
    --load_checkpoint path/to/the/mode/model.ckpt \
    --gpus 1
```

In addition to the chemical fragments contained in the MOAD database, you can also provide one or several SMILES files containing different chemical fragments to be used as a label set during the inference process. Specfiy the SMILES files via the `inference_label_sets` parameter.

```bash
python MainDF2.py \
    --csv path/to/moad/every.csv \
    --data_dir path/to/moad/BindingMOAD_2020 \
    --receptor path/to/the/receptor/file/receptor.pdb \
    --ligand path/to/the/ligand/file/ligand.sdf \
    --branch_atm_loc_xyz branching point 3D coordinates (e.g., 10.08,2.16,32.72) \
    --default_root_dir path/for/inference/output \
    --fragment_representation rdk10 \
    --mode inference_single_complex \
    --rotations 8 \
    --cache None \
    --cache_pdbs_to_disk \
    --inference_label_sets all,path/to/file1.smiles,path/to/file2.smiles \
    --load_checkpoint path/to/the/mode/model.ckpt \
    --gpus 1
```

Users are not required to include the fragments of the MOAD database in the label set during inference. That is, you can consider only the chemical fragments provided in the SMILES files.

```bash
python MainDF2.py \
    --receptor path/to/the/receptor/file/receptor.pdb \
    --ligand path/to/the/ligand/file/ligand.sdf \
    --branch_atm_loc_xyz branching point 3D coordinates (e.g., 10.08,2.16,32.72) \
    --default_root_dir path/for/inference/output \
    --fragment_representation rdk10 \
    --mode inference_single_complex \
    --rotations 8 \
    --cache None \
    --cache_pdbs_to_disk \
    --inference_label_sets path/to/file1.smiles,path/to/file2.smiles \
    --load_checkpoint path/to/the/mode/model.ckpt \
    --gpus 1
```

#### Optional Parameters

```bash
--save_params path/to/save/the/training/output /inference_parameters.json
--cpu True (to use CPU and not GPU)
--min_frag_num_heavy_atoms 1
--max_frag_num_heavy_atoms 9999
```

### Inference on Multiple Complexes

To run inference on multiple complexes, you can optionally use all fragments derived from the MOAD database as a label set; in this case, the `inference_label_sets` parameter should equal the value `all`.

Users should specify the multiple receptor/ligand complexes in a .csv file that contains two columns: one column named `receptor` has all paths to the PDB files, and another column named `ligand` has all paths of the SDF files.

```bash
python MainDF2.py \
    --csv path/to/moad/every.csv \
    --data_dir path/to/moad/BindingMOAD_2020 \
    --csv_complexes path/to/csv/file/describing/receptor-ligand-complexes/file.csv \
    --path_complexes path/containing/pdb-sdf-files/specified/in/csv_complexes/ \
    --default_root_dir path/to/save/the/inference/output \
    --fragment_representation rdk10 \
    --mode inference_multiple_complexes \
    --rotations 8 \
    --cache None \
    --cache_pdbs_to_disk \
    --inference_label_sets all \
    --load_checkpoint path/to/the/mode/model.ckpt \
    --gpus 1
```

<<<<<<< HEAD
## **Using in-house DeepFrag models for inference**

For inference mode, it is required to specify the path of the .ckpt file corresponding to a specific DeepFrag model. 
However, we trained several models on the Biding MOAD database whose names can be specified in the '--load_checkpoint'
parameter instead of the path of a given model. These in-house models will be automatically downloaded into a directory 
named 'in-house_models' that is created in the directory of the DeepFrag framework. The name of the in-house models are
given below:


| Name                     | Description                                                                                                     |
|--------------------------|-----------------------------------------------------------------------------------------------------------------|
| all_best                 | Model trained on the entire MOAD database for all chemical fragment sizes                                       |
| gte_4_acid_best          | Model trained on the MOAD database only considering acid chemical fragments with at least four heavy atoms      |
| gte_4_aliphatic_best     | Model trained on the MOAD database only considering aliphatic chemical fragments with at least four heavy atoms |
| gte_4_aromatic_best      | Model trained on the MOAD database only considering aromatic chemical fragments with at least four heavy atoms  |
| gte_4_base_best          | Model trained on the MOAD database only considering base chemical fragments with at least four heavy atoms      |
| gte_4_best               | Model trained on the MOAD database considering all chemical fragments with at least four heavy atoms            |
| lte_3_best               | Model trained on the MOAD database considering all chemical fragments containing as maximum three heavy atoms   |


## **Reusing calculated fingerprints**
=======
Users can also specify fragment SMILES files to use as a custom label set via the `inference_label_sets` parameter. This option allows DeepFrag to consider chemical fragments that are not included in the small molecules of the MOAD database.

### Reusing Calculated Fingerprints
>>>>>>> a70dbf4c

When running DeepFrag in any inference mode, the fingerprints calculated for the chemical fragments are automatically saved (cached) to local files to avoid recomputing the same fingerprints for the same chemical fragments. Users must specify the same paths to the MOAD database and/or SMILES files to reuse the .pt files containing the calculated fingerprints.

### Fingerprints

In the examples above, we used the `rdk10` fingerprint representation. You can also specify two other types of fingerprint representations. The first is a combination of `rdk10` and `morgan` fingerprints named `rdk10_x_morgan`. The other is named `molbert`, which uses the `molbert` large language model that is freely available at [https://github.com/BenevolentAI/MolBERT](https://github.com/BenevolentAI/MolBERT).

To use these fingerprint representations, change the `fragment_representation` parameter in the command line examples above.<|MERGE_RESOLUTION|>--- conflicted
+++ resolved
@@ -186,14 +186,9 @@
     --gpus 1
 ```
 
-<<<<<<< HEAD
-## **Using in-house DeepFrag models for inference**
-
-For inference mode, it is required to specify the path of the .ckpt file corresponding to a specific DeepFrag model. 
-However, we trained several models on the Biding MOAD database whose names can be specified in the '--load_checkpoint'
-parameter instead of the path of a given model. These in-house models will be automatically downloaded into a directory 
-named 'in-house_models' that is created in the directory of the DeepFrag framework. The name of the in-house models are
-given below:
+## Using In-house DeepFrag Models for Inference
+
+For inference mode, it is required to specify the path of the .ckpt file corresponding to a specific DeepFrag model. However, we trained several models on the Biding MOAD database whose names can be specified in the '--load_checkpoint' parameter instead of the path of a given model. These in-house models will be automatically downloaded into a directory  named 'in-house_models' that is created in the directory of the DeepFrag framework. The name of the in-house models are given below:
 
 
 | Name                     | Description                                                                                                     |
@@ -206,14 +201,10 @@
 | gte_4_best               | Model trained on the MOAD database considering all chemical fragments with at least four heavy atoms            |
 | lte_3_best               | Model trained on the MOAD database considering all chemical fragments containing as maximum three heavy atoms   |
 
-
-## **Reusing calculated fingerprints**
-=======
+### Reusing Calculated Fingerprints
+
 Users can also specify fragment SMILES files to use as a custom label set via the `inference_label_sets` parameter. This option allows DeepFrag to consider chemical fragments that are not included in the small molecules of the MOAD database.
 
-### Reusing Calculated Fingerprints
->>>>>>> a70dbf4c
-
 When running DeepFrag in any inference mode, the fingerprints calculated for the chemical fragments are automatically saved (cached) to local files to avoid recomputing the same fingerprints for the same chemical fragments. Users must specify the same paths to the MOAD database and/or SMILES files to reuse the .pt files containing the calculated fingerprints.
 
 ### Fingerprints
