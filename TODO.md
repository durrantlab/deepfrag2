--- conflicted
+++ resolved
@@ -76,19 +76,15 @@
 
 # DONE
 
-<<<<<<< HEAD
 Also, connection point seems to be repeated een though it never shoul dbe.
 (STILL A PROBLEM)
 
-Clustering multiple-rotation outputs.
+Need to redo high-res and high-affinity with new system.
 
-Need to redo high-res and high-affinity with new system.
-=======
 What about only accepting fragment if it's among those in FDA-approved drugs (or
 clinical trials)? Too limiting, per Pfizer.
 
 Clustering multiple-rotation outputs. Not as impactful as you thought.
->>>>>>> 26fc0021
 
 Note: confirmed optimization (ignore dist atoms, etc.) doesn't impact accuracy
 (top-k within 1 or 2 / 10000 when rot fixed = likely rounding error)
