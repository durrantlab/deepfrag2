--- conflicted
+++ resolved
@@ -105,32 +105,6 @@
         post_parse_args_funcs=[MoadVoxelModelParent.fix_moad_args],
         is_pytorch_lightning=True,
     )
-<<<<<<< HEAD
-    # args.__setattr__("mode", "test")
-    # args.__setattr__("load_newest_checkpoint", True)
-    # args.__setattr__("inference_rotations", 8)
-
-    # args.__setattr__("cpu", True)
-    # args.__setattr__("save_splits", "D:\\Cesar\\0.Investigacion\\3.Experimentacion\\DeepFrag\\Datasets\\splits.json")
-    # args.__setattr__("default_root_dir", "D:\\Cesar\\0.Investigacion\\3.Experimentacion\\DeepFrag\\Datasets")
-
-    args.__setattr__("accelerator", "gpu")
-    args.__setattr__("devices", 1)
-    args.__setattr__("save_splits", "/bgfs/jdurrant/durrantj/deepfrags/output_deepfrag2/splits.json")
-    args.__setattr__("default_root_dir", "/bgfs/jdurrant/durrantj/deepfrags/output_deepfrag2/")
-
-    args.__setattr__("verbose", True)
-    args.__setattr__("max_epochs", 30)
-    args.__setattr__("aggregation_3x3_patches", Operator.MEAN)
-    args.__setattr__("aggregation_loss_vector", Operator.MEAN)
-    args.__setattr__("aggregation_rotations", Operator.MEAN)
-    args.__setattr__("inference_rotations", 8)
-    # args.__setattr__("cache_pdbs_to_disk", True)
-    args.__setattr__("csv", "/bgfs/jdurrant/durrantj/deepfrags/deepfrag2_post_cesar/data/moad/every.csv")
-    args.__setattr__("data", "/bgfs/jdurrant/durrantj/deepfrags/deepfrag2_post_cesar/data/moad/BindingMOAD_2020/")
-    args.__setattr__("cache", "/bgfs/jdurrant/durrantj/deepfrags/deepfrag2_post_cesar/data/moad/every.csv.cache.json")
-=======
->>>>>>> 80b1284c
 
     model = DeepFrag()
     model.run(args)