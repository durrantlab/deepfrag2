"""DeepFrag model that uses additional SDF data for training."""

from typing import List
from apps.deepfrag.model import DeepFragModel
from collagen.external.moad.interface import SdfDirInterface
from collagen.external.moad.split import compute_dataset_split
from collagen.external.moad.cache_filter import (
    CacheItemsToUpdate,
    get_info_given_pdb_id,
)
from collagen.core.molecules.fingerprints import fingerprint_for
from collagen.external.moad.types import Entry_info
from rdkit import Chem
import numpy as np
import random
import torch
from collagen.metrics import cos_loss
<<<<<<< HEAD
from math import e


class DeepFragModelPairedDataFinetune(DeepFragModel):
=======


class DeepFragModelGoodBadDataFinetune(DeepFragModel):
>>>>>>> 37bf1abd
    def __init__(self, **kwargs):
        """Initialize the DeepFrag model.
        
        Args:
            **kwargs: The arguments.
        """
        super().__init__(**kwargs)

        self.is_cpu = kwargs["cpu"]
        self.fragment_representation = kwargs["fragment_representation"]
<<<<<<< HEAD
        self.database = None

    def set_database(self, database):
        """Method to specify the paired database.

        Args:
            database: The paired database.
        """
        self.database = database

    def loss(self, pred, fps, entry_infos, batch_size):
        """Loss function.

        Args:
            pred: tensor with the fingerprint values obtained from voxels.
            fps: tensor with the fingerprint values obtained from a given fragment representation.
            entry_infos: list with each entry information.
            batch_size: size of the tensors and list aforementioned.

        Returns:
            float: loss value
        """
=======
        self.moad = None

    def set_moad_database(self, moad):
        self.moad = moad

    def loss(self, pred, fps, entry_infos, batch_size):
        if self.sigmoid_on_fps:
            fps = self.sigmoid_on_fps(fps)

>>>>>>> 37bf1abd
        # Closer to 1 means more dissimilar, closer to 0 means more similar.
        cos_loss_vector = cos_loss(pred, fps)
        idx = 0
        for entry in entry_infos:
<<<<<<< HEAD
            act_value = float(self.database.frag_and_act_x_parent_x_sdf_x_pdb[entry.ligand_id][entry.fragment_idx][1])
            prv_value = float(self.database.frag_and_act_x_parent_x_sdf_x_pdb[entry.ligand_id][entry.fragment_idx][3])
            # the greater the prevalence, the greater the result to raise euler to the prevalence.
            exp_value = e ** prv_value
            # the activity with the receptor is penalized by increasing its value
            # this increase makes its tendency to 0 more difficult when multiplying by the probability obtained from the cosine similarity function
            act_euler = act_value * exp_value
            cos_loss_vector[idx] = cos_loss_vector[idx] * act_euler
=======
            value = self.moad.is_good_bad_or_both_fragment(entry.receptor_name.split(" ")[1], entry.parent_smiles, entry.fragment_smiles)
            if value == 0:  # it is a bad fragment
                cos_loss_vector[idx] = cos_loss_vector[idx] * 0.9
            elif value == 1:  # it is a good fragment
                cos_loss_vector[idx] = cos_loss_vector[idx] * 0.4
            elif value == 2:  # it is both a good and bad fragment
                cos_loss_vector[idx] = cos_loss_vector[idx] * 0.1

>>>>>>> 37bf1abd
            idx = idx + 1

        return self.aggregation.aggregate_on_pytorch_tensor(cos_loss_vector)


class DeepFragModelBadData(DeepFragModel):
    def __init__(self, **kwargs):
        super().__init__(**kwargs)

        self.is_cpu = kwargs["cpu"]
        self.fragment_representation = kwargs["fragment_representation"]
        self.fragments = DeepFragModelBadData.__get_train_val_sdf_sets(**kwargs)

    def loss(
        self,
        pred: torch.Tensor,
        fps: torch.Tensor,
        entry_infos: List[Entry_info],
        batch_size: int,
    ) -> torch.Tensor:
        """Compute the loss.
        
        Args:
            pred (torch.Tensor): The predicted values.
            fps (torch.Tensor): The correct fingerprint values.
            entry_infos (List[Entry_info]): The entry information.
            batch_size (int): The batch size.

        Returns:
            torch.Tensor: The loss.
        """
        # Look up the bad fragments that correspond to the good fragments fps.
        batch_size = fps.shape[0]
        selected_bad_fragment_smis = random.choices(
            self.fragments, k=batch_size
        )  # Temp solution
        fps_bad = np.zeros(shape=[batch_size, self.fp_size])

        # Convert smiles representations into fingerprint using same fragment
        # representation used for the good fragment.
        idx = 0
        for bad_fragment_smi in selected_bad_fragment_smis:
            fps_bad[idx] = fingerprint_for(
                Chem.MolFromSmiles(bad_fragment_smi),
                self.fragment_representation,
                self.fp_size,
                bad_fragment_smi,
            )
            idx = idx + 1
        fps_bad = torch.tensor(
            fps_bad,
            dtype=torch.float32,
            device=torch.device("cpu") if self.is_cpu else torch.device("cuda"),
            requires_grad=False,
        )

        loss_good_frag = super().loss(pred, fps, entry_infos, batch_size)
        loss_bad_frag = super().loss(pred, fps_bad, None, None)
        return loss_good_frag + (1 - loss_bad_frag)  # overall loss

    @staticmethod
    def __get_train_val_sdf_sets(**kwargs) -> List[str]:
        """Get the training and validation SDF sets.
        
        Args:
            **kwargs: The arguments.

        Returns:
            List[str]: The fragment SMILES strings.
        """
        print("Building/updating additional SDF dataset to train DeepFrag")
        sdf_data = SdfDirInterface(
            structures=kwargs["bad_data_dir"],
            cache_pdbs_to_disk=None,
            grid_width=None,
            grid_resolution=None,
            noh=None,
            discard_distant_atoms=kwargs["discard_distant_atoms"],
        )

        train, _, _ = compute_dataset_split(
            sdf_data,
            seed=kwargs["split_seed"],
            fraction_train=1.0,
            fraction_val=0.0,
            save_splits=None,
            load_splits=None,
            max_pdbs_train=None,
            max_pdbs_val=None,
            max_pdbs_test=None,
            split_method="random",  # TODO: Wasn't sure what to put
            butina_cluster_cutoff=None,  # TODO: Why hardcoded?
        )

        _, lig_infs = get_info_given_pdb_id(
            [
                "non",
                sdf_data["non"],
                CacheItemsToUpdate(
                    lig_mass=True,
                    murcko_scaffold=True,
                    num_heavy_atoms=True,
                    frag_masses=True,
                    frag_num_heavy_atoms=True,
                    frag_dists_to_recep=False,
                    frag_smiles=True,  # Good for debugging.
                    frag_aromatic=True,
                    frag_charged=True,
                ),
                train.smiles,
            ]
        )

        fragments = set()
        for ligand_id in lig_infs:
            fragments_lig = lig_infs.get(ligand_id).get("frag_smiles")
            fragments.update(fragments_lig)
        return list(fragments)<|MERGE_RESOLUTION|>--- conflicted
+++ resolved
@@ -15,16 +15,11 @@
 import random
 import torch
 from collagen.metrics import cos_loss
-<<<<<<< HEAD
 from math import e
 
 
 class DeepFragModelPairedDataFinetune(DeepFragModel):
-=======
 
-
-class DeepFragModelGoodBadDataFinetune(DeepFragModel):
->>>>>>> 37bf1abd
     def __init__(self, **kwargs):
         """Initialize the DeepFrag model.
         
@@ -35,7 +30,6 @@
 
         self.is_cpu = kwargs["cpu"]
         self.fragment_representation = kwargs["fragment_representation"]
-<<<<<<< HEAD
         self.database = None
 
     def set_database(self, database):
@@ -58,22 +52,10 @@
         Returns:
             float: loss value
         """
-=======
-        self.moad = None
-
-    def set_moad_database(self, moad):
-        self.moad = moad
-
-    def loss(self, pred, fps, entry_infos, batch_size):
-        if self.sigmoid_on_fps:
-            fps = self.sigmoid_on_fps(fps)
-
->>>>>>> 37bf1abd
         # Closer to 1 means more dissimilar, closer to 0 means more similar.
         cos_loss_vector = cos_loss(pred, fps)
         idx = 0
         for entry in entry_infos:
-<<<<<<< HEAD
             act_value = float(self.database.frag_and_act_x_parent_x_sdf_x_pdb[entry.ligand_id][entry.fragment_idx][1])
             prv_value = float(self.database.frag_and_act_x_parent_x_sdf_x_pdb[entry.ligand_id][entry.fragment_idx][3])
             # the greater the prevalence, the greater the result to raise euler to the prevalence.
@@ -82,16 +64,6 @@
             # this increase makes its tendency to 0 more difficult when multiplying by the probability obtained from the cosine similarity function
             act_euler = act_value * exp_value
             cos_loss_vector[idx] = cos_loss_vector[idx] * act_euler
-=======
-            value = self.moad.is_good_bad_or_both_fragment(entry.receptor_name.split(" ")[1], entry.parent_smiles, entry.fragment_smiles)
-            if value == 0:  # it is a bad fragment
-                cos_loss_vector[idx] = cos_loss_vector[idx] * 0.9
-            elif value == 1:  # it is a good fragment
-                cos_loss_vector[idx] = cos_loss_vector[idx] * 0.4
-            elif value == 2:  # it is both a good and bad fragment
-                cos_loss_vector[idx] = cos_loss_vector[idx] * 0.1
-
->>>>>>> 37bf1abd
             idx = idx + 1
 
         return self.aggregation.aggregate_on_pytorch_tensor(cos_loss_vector)
