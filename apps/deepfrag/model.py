"""DeepFrag model."""

import argparse
from typing import List, Tuple
from collagen.external.moad.types import Entry_info

from torch import nn
import pytorch_lightning as pl
from apps.deepfrag.AggregationOperators import *
from collagen.metrics import cos_loss


class DeepFragModel(pl.LightningModule):

    """DeepFrag model."""

    def __init__(self, num_voxel_features: int = 10, **kwargs):
        """Initialize the model.

        Args:
            num_voxel_features (int, optional): the number of features per
                voxel. Defaults to 10.
            **kwargs: additional keyword arguments.
        """
        super().__init__()

        self.fp_size = kwargs["fp_size"]
        self.save_hyperparameters()
        self.aggregation = Aggregate1DTensor(operator=kwargs["aggregation_loss_vector"])
        self.learning_rate = kwargs["learning_rate"]

        self._examples_used = {"train": {}, "val": {}, "test": {}}

        # self.first_epoch = True

        self.encoder = nn.Sequential(
            # Rescale data (mean = 0, stdev = 1), per batch.
            nn.BatchNorm3d(num_voxel_features),
            # 3D convolution #1. Output has 64 channels. Each filter is 3x3.
            nn.Conv3d(num_voxel_features, 64, kernel_size=3),
            # Activation function. Output 0 if negative, same if positive.
            nn.ReLU(),
            # 3D convolution #2. Input/output: 64 channels. Each filter is 3x3.
            nn.Conv3d(64, 64, kernel_size=3),
            # Activation function. Output 0 if negative, same if positive.
            nn.ReLU(),
            # 3D convolution #3. Input/output: 64 channels. Each filter is 3x3.
            nn.Conv3d(64, 64, kernel_size=3),
            # Activation function. Output 0 if negative, same if positive.
            nn.ReLU(),
            # Takes max value for each 2x2 field.
            nn.MaxPool3d(kernel_size=2),
            # Rescale data (mean = 0, stdev = 1), per batch.
            nn.BatchNorm3d(64),
            # 3D convolution #4. Input/output: 64 channels. Each filter is 3x3.
            nn.Conv3d(64, 64, kernel_size=3),
            # Activation function. Output 0 if negative, same if positive.
            nn.ReLU(),
            # 3D convolution #5. Input/output: 64 channels. Each filter is 3x3.
            nn.Conv3d(64, 64, kernel_size=3),
            # Activation function. Output 0 if negative, same if positive.
            nn.ReLU(),
            # 3D convolution #6. Input/output: 64 channels. Each filter is 3x3.
            nn.Conv3d(64, 64, kernel_size=3),
            # Activation function. Output 0 if negative, same if positive.
            nn.ReLU(),
            # Calculate the average value of patches to get 1x1x1 output size.
            # nn.AdaptiveAvgPool3d((1, 1, 1)),
            Aggregate3x3Patches(
                operator=kwargs["aggregation_3x3_patches"], output_size=(1, 1, 1)
            ),
            # The dimension of the tensor here is (16, 64, 1, 1, 1)
            # Make the output a vector.
            nn.Flatten(),
            # Randomly zero some values
            nn.Dropout(),
            # Linear transform (fully connected). Increases features to 512.
            nn.Linear(64, 512),
            # Activation function. Output 0 if negative, same if positive.
            nn.ReLU(),
            # Here's your latent space?
        )

        # self.decoder = nn.Sequential(
        #     # Linear transform (fully connected). Increases features to 512.
        #     nn.Linear(512, 64),
        #
        #     # Activation function. Output 0 if negative, same if positive.
        #     nn.ReLU(),
        #
        #     # Reshapes vector to tensor.
        #     nn.Unflatten(1, (64, 1, 1, 1)),
        #
        #     # TODO: Linear layer somewhere here to get it into fragment space?
        #     # Or ReLU?
        #
        #     # Deconvolution #1
        #     nn.ConvTranspose3d(
        #         64, 64, kernel_size=3, stride=1, # padding=1, output_padding=1
        #     ),
        #     nn.ReLU(),
        #
        #     # Deconvolution #2
        #     nn.ConvTranspose3d(
        #         64, 64, kernel_size=3, stride=1, # padding=1, output_padding=1
        #     ),
        #     nn.ReLU(),
        #
        #     # Deconvolution #3
        #     nn.ConvTranspose3d(
        #         64, 64, kernel_size=3, stride=1, # padding=1, output_padding=1
        #     ),
        #     nn.ReLU(),
        #
        #     # Deconvolution #4
        #     nn.ConvTranspose3d(
        #         64, 64, kernel_size=3, stride=1, # padding=1, output_padding=1
        #     ),
        #     nn.ReLU(),
        #
        #     # nn.Upsample(scale_factor=2, mode='bilinear', align_corners=True),
        #     nn.Upsample(scale_factor=2, mode='nearest'),
        #
        #     # Deconvolution #5
        #     nn.ConvTranspose3d(
        #         64, 64, kernel_size=3, stride=1, # padding=1, output_padding=1
        #     ),
        #     nn.ReLU(),
        #
        #     # Deconvolution #6
        #     nn.ConvTranspose3d(
        #         64, 64, kernel_size=3, stride=1, # padding=1, output_padding=1
        #     ),
        #     nn.ReLU(),
        #
        #     # Deconvolution #7
        #     nn.ConvTranspose3d(
        #         64, num_voxel_features, kernel_size=3, stride=1, # padding=1, output_padding=1
        #     ),
        #     nn.ReLU(),
        #
        #     # TODO: num_voxel_features includes receptor + ligand features. Not
        #     # the right one here. Needs to match however you calculate voxel
        #     # fragment.
        # )

        self.deepfrag_after_encoder = nn.Sequential(
            # Randomly zero some values
            nn.Dropout(),
            # Linear transform (fully connected). Increases/Decreases features to the --fp_size argument.
            # It could generate negative values https://pytorch.org/docs/stable/generated/torch.nn.Linear.html
            nn.Linear(512, self.fp_size),
            # Applies sigmoid activation function. See
            # https://pytorch.org/docs/stable/generated/torch.nn.Sigmoid.html
            # Values ranging between 0 and 1
            nn.Sigmoid(),
        )

    @staticmethod
    def add_model_args(
        parent_parser: argparse.ArgumentParser,
    ) -> argparse.ArgumentParser:
        """Add model-specific arguments to the parser.
        
        Args:
            parent_parser (argparse.ArgumentParser): The parser to add to.
            
        Returns:
            argparse.ArgumentParser: The parser with model-specific arguments added.
        """
        # For many of these, good to define default values in args_defaults.py
        parser = parent_parser.add_argument_group("DeepFragModel")
        parser.add_argument(
            "--voxel_features",
            type=int,
            help="The number of voxel Features. Defaults to 10.",
            default=10,
        )
        parser.add_argument(
            "--fragment_representation",
            required=False,
            type=str,
<<<<<<< HEAD
            help="The type of molecular descriptors to be calculated: rdk10, rdkit_desc, molbert, molbert_pos, molbert_norm, molbert_norm2, molbert_x_rdk10",
=======
            help="The type of fragment representations to be calculated: rdk10, morgan, rdk10_x_morgan, molbert, molbert_binary, molbert_x_rdk10, and molbert_x_morgan",
>>>>>>> d397d89b
        )  # , default="rdk10")
        parser.add_argument(
            "--aggregation_3x3_patches",
            required=False,
            type=str,
            help="The aggregation operator to be used to aggregate 3x3 patches. Defaults to Mean.",
        )  # , default=Operator.MEAN.value)
        parser.add_argument(
            "--aggregation_loss_vector",
            required=False,
            type=str,
            help="The aggregation operator to be used to aggregate loss values. Defaults to Mean.",
        )  # , default=Operator.MEAN.value)
        parser.add_argument(
            "--aggregation_rotations",
            required=False,
            type=str,
            help="The aggregation operator to be used to aggregate rotations. Defaults to Mean.",
        )  # , default=Operator.MEAN.value)
        return parent_parser

    def forward(self, voxel: torch.Tensor) -> torch.Tensor:
        """Forward pass of the model.
        
        Args:
            voxel (torch.Tensor): The voxel grid.
            
        Returns:
            torch.Tensor: The predicted fragment fingerprint.
        """
        latent_space = self.encoder(voxel)
        fps = self.deepfrag_after_encoder(latent_space)
        # frag_voxel = self.decoder(latent_space)
        return fps
        # return self.model(voxel)

    def loss(
        self,
        pred: torch.Tensor,
        fps: torch.Tensor,
        entry_infos: List[Entry_info],
        batch_size: int,
    ) -> torch.Tensor:
        """Calculate the loss.

        Args:
            pred (torch.Tensor): The predicted fragment fingerprint.
            fps (torch.Tensor): The ground truth fragment fingerprint.
            entry_infos (List[Entry_info]): The entry information.
            batch_size (int): The batch size.

        Returns:
            torch.Tensor: The loss.
        """
        return self.aggregation.aggregate_on_pytorch_tensor(cos_loss(pred, fps))

    def training_step(
        self, batch: Tuple[torch.Tensor, torch.Tensor, List[Entry_info]], batch_idx: int
    ) -> torch.Tensor:
        """Training step.

        Args:
            batch (Tuple[torch.Tensor, torch.Tensor, List[Entry_info]]): The
                batch to train on.
            batch_idx (int): The batch index.

        Returns:
            torch.Tensor: The loss.
        """
        voxels, fps, entry_infos = batch

        pred = self(voxels)

        batch_size = voxels.shape[0]

        loss = self.loss(pred, fps, entry_infos, batch_size)

        # print("shape", cos_loss(pred, fps).shape)

        self._mark_example_used("train", entry_infos)

        # print("training_step")
        self.log("loss", loss, batch_size=batch_size)

        return loss

    def training_epoch_end(self, outputs: List[dict]):
        """Run at the end of the training epoch with the outputs of all
            training steps. Logs the info.
        
        Args:
            outputs (List[dict]): List of outputs you defined in
                training_step(), or if there are multiple dataloaders, a list
                containing a list of outputs for each dataloader.
        """
        # See https://github.com/Lightning-AI/lightning/issues/2110
        try:
            # Sometimes x["loss"] is an empty TensorList. Not sure why. TODO:
            # Using try catch like this is bad practice.
            avg_loss = torch.stack([x["loss"] for x in outputs]).mean()
            self.log(
                "loss_per_epoch", {"avg_loss": avg_loss, "step": self.current_epoch + 1}
            )
        except Exception:
            self.log("loss_per_epoch", {"avg_loss": -1, "step": self.current_epoch + 1})

    def validation_epoch_end(self, outputs: List[dict]):
        """Run at the end of the validation epoch with the outputs of all
            validation steps. Logs the info.
        
        Args:
            outputs (List[dict]): List of outputs you defined in
                validation_step(), or if there are multiple dataloaders, a
                list containing a list of outputs for each dataloader.
        """
        # See https://github.com/Lightning-AI/lightning/issues/2110
        try:
            # Sometimes x["val_loss"] is an empty TensorList. Not sure why. TODO:
            # Using try catch like this is bad practice.
            avg_loss = torch.stack([x["val_loss"] for x in outputs]).mean()
            self.log(
                "val_loss_per_epoch",
                {"avg_loss": avg_loss, "step": self.current_epoch + 1},
            )
        except Exception:
            self.log(
                "val_loss_per_epoch", {"avg_loss": -1, "step": self.current_epoch + 1}
            )

    # def on_train_epoch_end(self):
    #     if not self.first_epoch:
    #         return

    #     print("\nEnd first epoch. Saving fragment counts...\n")

    #     # Get the fragment counts from what's currently in self._examples_used
    #     for recep_name in self._examples_used["train"].keys():
    #         for frag in self._examples_used["train"][recep_name]:
    #             if frag not in self.fragment_counts_for_training:
    #                 self.fragment_counts_for_training[frag] = 0
    #             self.fragment_counts_for_training[frag] += 1

    #     # Convert self.fragment_counts_for_training to a list of tuples sorted
    #     # in descending order by second element
    #     fragment_counts_for_training_srted = sorted(
    #         self.fragment_counts_for_training.items(),
    #         key=lambda x: x[1],
    #         reverse=True
    #     )

    #     with open("fragment_counts_for_training.json", "w") as f:
    #         json.dump(fragment_counts_for_training_srted, f, indent=4)

    #     self.first_epoch = False

    def validation_step(
        self, batch: Tuple[torch.Tensor, torch.Tensor, List[Entry_info]], batch_idx: int
    ):
        """Run validation step.

        Args:
            batch (Tuple[torch.Tensor, torch.Tensor, List[Entry_info]]): The
                batch to validate on.
            batch_idx (int): The batch index.
        """
        voxels, fps, entry_infos = batch

        # print("::", voxels.shape, fps.shape, len(smis))

        pred = self(voxels)

        batch_size = voxels.shape[0]

        # loss = cos_loss(pred, fps).mean()
        loss = self.loss(pred, fps, entry_infos, batch_size)

        self._mark_example_used("val", entry_infos)

        # print("validation_step")
        self.log("val_loss", loss, batch_size=batch_size)

    def configure_optimizers(self) -> torch.optim.Optimizer:
        """Configure the optimizer.

        Returns:
            torch.optim.Optimizer: The optimizer.
        """
        # https://stackoverflow.com/questions/42966393/is-it-good-learning-rate-for-adam-method
        # 3e-4 to 5e-4 are the best learning rates if you're learning the task
        # from scratch.

        return torch.optim.Adam(self.parameters(), lr=self.learning_rate)

    def _mark_example_used(self, lbl: str, entry_infos: List[Entry_info]):
        """Mark the example as used.

        Args:
            lbl (str): The label of the split.
            entry_infos (List[Entry_info]): The entry infos.
        """
        if entry_infos is not None:
            for entry_info in entry_infos:
                if entry_info.receptor_name not in self._examples_used[lbl]:
                    # Don't use set here. If one ligand has multiple identical
                    # fragments, I want them all listed.
                    self._examples_used[lbl][entry_info.receptor_name] = []
                self._examples_used[lbl][entry_info.receptor_name].append(
                    entry_info.fragment_smiles
                )

    def get_examples_used(self) -> dict:
        """Get the examples used.

        Returns:
            dict: The examples used.
        """
        to_return = {"counts": {}}
        for split in self._examples_used:
            to_return[split] = {}
            frags_together = []
            for recep in self._examples_used[split].keys():
                frags = self._examples_used[split][recep]
                frags_together.extend(frags)
                to_return[split][recep] = list(frags)
            to_return["counts"][split] = {
                "receptors": len(self._examples_used[split].keys()),
                "fragments": {
                    "total": len(frags_together),
                    "unique": len(set(frags_together)),
                },
            }
        return to_return

    def test_step(
        self, batch: Tuple[torch.Tensor, torch.Tensor, List[Entry_info]], batch_idx: int
    ) -> Tuple[torch.Tensor, torch.Tensor, List[Entry_info]]:
        """Run inferance on a given batch.

        Args:
            batch (Tuple[torch.Tensor, torch.Tensor, List[Entry_info]]): The
                batch to run inference on.
            batch_idx (int): The batch index.

        Returns:
            Tuple[torch.Tensor, torch.Tensor, List[Entry_info]]: The predicted
                and target fingerprints, and the entry infos.
        """
        voxels, fps, entry_infos = batch
        pred = self(voxels)

        batch_size = voxels.shape[0]

        # loss = cos_loss(pred, fps).mean()
        loss = self.loss(pred, fps, entry_infos, batch_size)

        self._mark_example_used("test", entry_infos)

        # print("test_step")
        self.log("test_loss", loss, batch_size=batch_size)

        # Drop (large) voxel input, return the predicted and target fingerprints.
        return pred, fps, entry_infos

    def test_epoch_end(
        self, results: List[Tuple[torch.Tensor, torch.Tensor, List[Entry_info]]]
    ):
        """Run after inference has been run on all batches.

        Args:
            results (List[Tuple[torch.Tensor, torch.Tensor, List[Entry_info]]]): The
                results from all batches.
        """
        predictions = torch.cat([x[0] for x in results])
        prediction_targets = torch.cat([x[1] for x in results])

        prediction_targets_entry_infos = []
        for x in results:
            prediction_targets_entry_infos.extend(x[2])

        # Sort so that order is always the same (for multiple rotations).
        keys_and_idxs_sorted = sorted(
            [
                (e.hashable_key(), i)
                for i, e in enumerate(prediction_targets_entry_infos)
            ],
            key=lambda x: x[0],
        )
        argsort_idx = [i for _, i in keys_and_idxs_sorted]

        prediction_targets_entry_infos = [
            prediction_targets_entry_infos[i] for i in argsort_idx
        ]

        argsort_idx_tnsr = torch.tensor(argsort_idx, device=predictions.device)

        torch.index_select(predictions.clone(), 0, argsort_idx_tnsr, out=predictions)

        torch.index_select(
            prediction_targets.clone(), 0, argsort_idx_tnsr, out=prediction_targets
        )

        # Save predictions, etc., so they can be accessed outside the model.
        self.predictions = predictions
        self.prediction_targets = prediction_targets
        self.prediction_targets_entry_infos = prediction_targets_entry_infos<|MERGE_RESOLUTION|>--- conflicted
+++ resolved
@@ -180,11 +180,7 @@
             "--fragment_representation",
             required=False,
             type=str,
-<<<<<<< HEAD
-            help="The type of molecular descriptors to be calculated: rdk10, rdkit_desc, molbert, molbert_pos, molbert_norm, molbert_norm2, molbert_x_rdk10",
-=======
             help="The type of fragment representations to be calculated: rdk10, morgan, rdk10_x_morgan, molbert, molbert_binary, molbert_x_rdk10, and molbert_x_morgan",
->>>>>>> d397d89b
         )  # , default="rdk10")
         parser.add_argument(
             "--aggregation_3x3_patches",
