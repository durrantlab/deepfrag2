--- conflicted
+++ resolved
@@ -170,17 +170,10 @@
         # For many of these, good to define default values in args_defaults.py
         parser = parent_parser.add_argument_group('DeepFragModel')
         parser.add_argument('--voxel_features', type=int, help="The number of voxel Features. Defaults to 10.", default=10)
-<<<<<<< HEAD
         parser.add_argument('--fragment_representation', required=False, type=str, help="The type of molecular descriptors to be calculated: rdk10, rdkit_desc, maccs, morgan, molbert, molbert_pos, molbert_x_rdk10, and molbert_x_morgan", default="rdk10")
         parser.add_argument('--aggregation_3x3_patches', required=False, type=str, help="The aggregation operator to be used to aggregate 3x3 patches. Defaults to Mean.", default=Operator.MEAN.value)
         parser.add_argument('--aggregation_loss_vector', required=False, type=str, help="The aggregation operator to be used to aggregate loss values. Defaults to Mean.", default=Operator.MEAN.value)
         parser.add_argument('--aggregation_rotations', required=False, type=str, help="The aggregation operator to be used to aggregate rotations. Defaults to Mean.", default=Operator.MEAN.value)
-=======
-        parser.add_argument('--fragment_representation', required=False, type=str, help="The type of molecular descriptors to be calculated: rdk10 or molbert")  # , default="rdk10")
-        parser.add_argument('--aggregation_3x3_patches', required=False, type=str, help="The aggregation operator to be used to aggregate 3x3 patches. Defaults to Mean.")  # , default=Operator.MEAN.value)
-        parser.add_argument('--aggregation_loss_vector', required=False, type=str, help="The aggregation operator to be used to aggregate loss values. Defaults to Mean.")  # , default=Operator.MEAN.value)
-        parser.add_argument('--aggregation_rotations', required=False, type=str, help="The aggregation operator to be used to aggregate rotations. Defaults to Mean.")  # , default=Operator.MEAN.value)
->>>>>>> 521c8afa
         return parent_parser
 
     def forward(self, voxel):
