--- conflicted
+++ resolved
@@ -211,11 +211,7 @@
             "--fragment_representation",
             required=False,
             type=str,
-<<<<<<< HEAD
             help="The type of fragment representations to be calculated: rdk10, morgan, rdk10_x_morgan, molbert, molbert_binary, molbert_x_rdk10, and molbert_x_morgan",
-=======
-            help="The type of molecular descriptors to be calculated: rdk10, rdkit_desc, maccs, morgan, molbert, molbert_pos, molbert_norm, molbert_norm2, molbert_x_rdk10, and molbert_x_morgan",
->>>>>>> 37bf1abd
         )  # , default="rdk10")
         parser.add_argument(
             "--aggregation_3x3_patches",
@@ -270,12 +266,6 @@
         Returns:
             torch.Tensor: The loss.
         """
-<<<<<<< HEAD
-=======
-        if self.sigmoid_on_fps:
-            fps = self.sigmoid_on_fps(fps)
-
->>>>>>> 37bf1abd
         return self.aggregation.aggregate_on_pytorch_tensor(cos_loss(pred, fps))
 
     def training_step(
