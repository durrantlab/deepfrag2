import argparse
import json
from ..args_defaults import get_default_args

# It would be tedious to get the user args to some places in the code (e.g.,
# MOAD_target). Let's just make some of the variables globally availble here.
# There arguments are broadly applicable, so it makes sense to separate them
# anyway.

verbose = False


def _add_generic_params(
    parent_parser: argparse.ArgumentParser,
) -> argparse.ArgumentParser:
    """Adds parameters (args) that are common to all collagen apps.

    Args:
        parent_parser (argparse.ArgumentParser): The argparser.

    Returns:
        argparse.ArgumentParser: The updated argparser with the generic
        parameters added.
    """

    # TODO: Some of these arguments are not common, but specific to deepfrag.
    # Good to refactor some of this.

    # For many of these, good to define default values in args_defaults.py

    parser = parent_parser.add_argument_group("Common")
    parser.add_argument(
        "--cpu",
        # default=False,
        # action="store_true"
    )
    parser.add_argument(
        "--wandb_project",
        required=False,
        # default=None
    )
    parser.add_argument(
        "-m",
        "--mode",
        type=str,
        choices=["train", "warm_starting", "test", "inference", "inference_custom_set", "lr_finder"],
        help="Can be train, warm_starting, test, inference, inference_custom_set, or lr_finder.\n" +
             "\tIf train, trains the model.\n" +
             "\tIf warm_starting, runs an incremental learning on a new dataset. It is suitable for fine tuning.\n" +
             "\tIf test, runs inference on the test set.\n" +
             "\tIf inference, runs inference on an external set by specifying the fragment coordinates.\n" +
             "\tIf inference_custom_set, runs inference on an external set comprised of protein-ligand pairs, that is, a SDF file per each ligand and a PDB file per each receptor.\n" +
             "\tIf lr_finder, suggests the best learning rate to use. Defaults to train.",
        default="train",
    )
    parser.add_argument(
        "--receptor",
        type=str,
        help="The receptor (PDB file) to use when running in inference mode.",
        default=None,
    )
    parser.add_argument(
        "--ligand",
        type=str,
        help="The ligand (SDF file) to use when running in inference mode.",
        default=None,
    )
    parser.add_argument(
        "--branch_atm_loc_xyz",
        type=str,
        help="A comma-separated list of x,y,z coordinates to use when running in inference mode.",
        default=None,
    )

    parser.add_argument(
        "--num_inference_predictions",
        type=int,
        help="The number of top-k matching fragments (SMILES strings) to return when running DeepFrag in inference mode.",
        default=25,
    )
    

    parser.add_argument(
        "--load_checkpoint",
        type=str,
        default=None,
        help="If specified, the model will be loaded from this checkpoint. You can list multiple checkpoints (separated by commas) for testing/inference.",
    )
    parser.add_argument(
        "--load_newest_checkpoint",
        type=bool,
        required=False,
        default=False,
        # action="store_true",
        help="If set, the most recent checkpoint will be loaded.",
    )
    # TODO: JDD: Load from best validation checkpoint.
    parser.add_argument(
        "--verbose",
        type=bool,
        required=False,
        default=False,
        # action="store_true",
        help="If set, will output additional information during the run. Useful for debugging.",
    )
    parser.add_argument(
        "--json_params",
        required=False,
        default=None,
        help="Path to a json file with parameters that override those specified at the command line.",
    )
    parser.add_argument(
        "--save_params",
        required=False,
        # default=None,
        help="Path to a json file where all parameters will be saved. Useful for debugging.",
    )
    parser.add_argument(
        "--learning_rate",
        required=False,
<<<<<<< HEAD
        default=1e-4,
=======
        # default=1e-4,
>>>>>>> 521c8afa
        help="The learning rate.",
    )
    parser.add_argument(
        "--model_for_warm_starting",
        type=str,
        required=False,
        default=None,
        help="Path to .pt file where the model to be used for incremental learning is saved"
    )

    return parent_parser


def _get_arg_parser(
    parser_funcs: list, is_pytorch_lightning=False
) -> argparse.ArgumentParser:
    """Constructs an arg parser.

    Args:
        parser_funcs (list): A list of functions that add arguments to a 
            parser. They each accept a parser and return a parser.
        is_pytorch_lightning (bool, optional): Whether the app uses pytorch
            lightning. Defaults to False.

    Returns:
        argparse.ArgumentParser: A parser with all the arguments added.
    """

    # Create the parser
    parent_parser = argparse.ArgumentParser()

    # Add arguments to it per each input function
    for func in parser_funcs:
        parent_parser = func(parent_parser)

    # Add arguments that are common to all apps.
    parent_parser = _add_generic_params(parent_parser)

    # Add pytorch lighting parameters if appropriate.
    if is_pytorch_lightning:
        import pytorch_lightning as pl

        pl.Trainer.add_argparse_args(parent_parser)

    return parent_parser


def get_args(parser_funcs = None, post_parse_args_funcs = None, is_pytorch_lightning=False) -> argparse.Namespace:
    """The function creates a parser and gets the associated parameters.

    Args:
        parser_funcs (list, optional): A list of functions that add arguments to
            a parser. They each accept a parser and return a parser. Defaults to
            [].
        fix_args_funcs (list, optional): A list of functions that modify the
            parsed args. Each accepts args and returns args. Allows for
            modifying one argument based on the value of another. Defaults to
            [].
        is_pytorch_lightning (bool, optional): [description]. Defaults to False.

    Returns:
        argparse.Namespace: The parsed and updated args.
    """

    if parser_funcs is None:
        parser_funcs = []
    if post_parse_args_funcs is None:
        post_parse_args_funcs = []

    global verbose

    # Get the parser
    parser = _get_arg_parser(parser_funcs, is_pytorch_lightning)

    # Set any missing defaults. Use the set_defaults() function.
    d = get_default_args()
    for k, v in d.items():
        parser.set_defaults(**{k: v})

    # Parse the arguments
    args = parser.parse_args()

    # Make a few select arguments globally available.
    verbose = args.verbose

    # Add parameters from JSON file, which override any command-line parameters.
    if args.json_params:
        with open(args.json_params, "rt") as f:
            new_args = json.load(f)
        for k in new_args.keys():
            setattr(args, k, new_args[k])

    # Fix the arguments.
    for func in post_parse_args_funcs:
        args = func(args)

    # Save all arguments to a json file for debugging.
    if args.save_params is not None:
        with open(args.save_params, "w") as f:
            json.dump(vars(args), f, indent=4)

    # Always print out the arguments to the screen.
    print("\nPARAMETERS")
    print("-----------\n")
    for k, v in vars(args).items():
        print(f"{k.rjust(35)} : {str(v)}")
    print("")

    return args<|MERGE_RESOLUTION|>--- conflicted
+++ resolved
@@ -118,11 +118,7 @@
     parser.add_argument(
         "--learning_rate",
         required=False,
-<<<<<<< HEAD
-        default=1e-4,
-=======
         # default=1e-4,
->>>>>>> 521c8afa
         help="The learning rate.",
     )
     parser.add_argument(
