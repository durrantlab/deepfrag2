--- conflicted
+++ resolved
@@ -191,7 +191,6 @@
     return molbert_fp_norm
 
 
-<<<<<<< HEAD
 def _molbert_sig(m: "rdkit.Chem.rdchem.Mol", size: int, smiles: str) -> np.array:
     """Molbert fingerprints with sigmoid applied. TODO: Candidate for removal.
 
@@ -222,9 +221,6 @@
     Returns:
         np.array: Fingerprint.
     """
-=======
-def _molbert_norm2(m: "rdkit.Chem.rdchem.Mol", size: int, smiles: str):
->>>>>>> 703baf4d
     molbert_fp = _molbert(m, size, smiles)
 
     # NOTE: I calculated molbert fingerprints for 7574 unique fragments, and the
