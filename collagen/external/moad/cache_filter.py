import argparse
from dataclasses import dataclass
import json
import multiprocessing
import os
from pathlib import Path
from typing import Tuple, Union, Any, Optional
from tqdm.std import tqdm
from collagen.external.moad.frag_substruct_detect import is_aromatic, is_charged
import numpy as np
from rdkit.Chem.Scaffolds.MurckoScaffold import MurckoScaffoldSmilesFromSmiles
from scipy.spatial.distance import cdist
from collagen.core.molecules.smiles_utils import standardize_smiles
from .moad_utils import fix_moad_smiles

# Calculating molecular properties for the many ligands and fragments in the
# BindingMOAD database is expensive. These classes cache the calculations for
# quick look-up later.


@dataclass
class CacheItemsToUpdate(object):
    # Dataclass describing which calculated properties should be added to the
    # cache.

    # Updatable
    lig_mass: bool = False
    murcko_scaffold: bool = False
    num_heavy_atoms: bool = False
    frag_masses: bool = False
    frag_num_heavy_atoms: bool = False
    frag_dists_to_recep: bool = False
    frag_smiles: str = False  # str || bool
    frag_aromatic: bool = False
    frag_charged: bool = False

    def updatable(self) -> bool:
        # Updatable
        return any(
            [
                self.lig_mass,
                self.murcko_scaffold,
                self.num_heavy_atoms,
                self.frag_masses,
                self.frag_dists_to_recep,
                self.frag_smiles,
                self.frag_num_heavy_atoms,
                self.frag_aromatic,
                self.frag_charged
            ]
        )


# MOAD_REF: "MOADInterface"
CACHE_ITEMS_TO_UPDATE = CacheItemsToUpdate()


def _set_molecular_prop(func, func_input, default_if_error):
    # Provides a way to provide a default value if function fails.
    try:
        return func(func_input)
    except Exception as e:
        # Save the exception to err.txt
        # with open("err.txt", "a") as f:
        #     f.write(f"{func_input} failed to calculate {func.__name__}\n")
        #     f.write(str(e) + "\n")            

        return default_if_error


def _get_info_given_pdb_id(arguments) -> Tuple[str, dict]:
    # Given a PDB ID, looks up the PDB in BindingMOAD, and calculates the
    # molecular properties specified in CACHE_ITEMS_TO_UPDATE. Returns a tuple
    # with the pdb id and a dictionary with the associated information.

    # global MOAD_REF
    # global CACHE_ITEMS_TO_UPDATE

    # moad_entry_info = moad[pdb_id]
    pdb_id = arguments[0]
    moad_entry_info = arguments[1]
    cache_items_to_update = arguments[2]

    lig_infs = {}
    for lig_chunk_idx in range(len(moad_entry_info)):
        try:
            # Unpack info to get ligands
            receptor, ligands = moad_entry_info[lig_chunk_idx]
        except Exception:
            # Note that prody can't parse some PDBs for some reason. Examples:
            # 1vif
            continue

        if len(ligands) == 0:
            # Strangely, some entries in Binding MOAD don't actually have
            # non-protein/peptide ligands. For example: 2awu 2yno 5n70
            continue

        for lig in ligands:
            lig_name = lig.meta["moad_ligand"].name
            lig_infs[lig_name] = {"lig_chunk_idx": lig_chunk_idx}

            # First, deal with properties that apply to the entire ligand (not
            # each fragment)

            # Updatable
            if cache_items_to_update.lig_mass:
                lig_infs[lig_name]["lig_mass"] = _set_molecular_prop(
                    lambda x: x.mass, lig, 999999
                )

            if cache_items_to_update.murcko_scaffold:
                try:
                    smi_fixed = fix_moad_smiles(lig.smiles(True))
                    scaffold_smi = MurckoScaffoldSmilesFromSmiles(
                        smi_fixed, includeChirality=True
                    )
                    lig_infs[lig_name]["murcko_scaffold"] = scaffold_smi
                except Exception:
                    lig_infs[lig_name]["murcko_scaffold"] = ""

            if cache_items_to_update.num_heavy_atoms:
                lig_infs[lig_name]["num_heavy_atoms"] = _set_molecular_prop(
                    lambda x: x.num_heavy_atoms, lig, 999999
                )

            # Now deal with properties by fragment (not entire ligand)

            if (
                    cache_items_to_update.frag_masses
                    or cache_items_to_update.frag_num_heavy_atoms
                    or cache_items_to_update.frag_dists_to_recep
                    or cache_items_to_update.frag_smiles
                    or cache_items_to_update.frag_aromatic
                    or cache_items_to_update.frag_charged
            ):
                # Get all the fragments
                frags = _set_molecular_prop(lambda x: x.split_bonds(), lig, [])

                if cache_items_to_update.frag_masses:
                    lig_infs[lig_name]["frag_masses"] = _set_molecular_prop(
                        lambda f: [x[1].mass for x in f], frags, []
                    )

                if cache_items_to_update.frag_num_heavy_atoms:
                    lig_infs[lig_name]["frag_num_heavy_atoms"] = _set_molecular_prop(
                        lambda f: [x[1].num_heavy_atoms for x in f], frags, []
                    )

                if cache_items_to_update.frag_dists_to_recep:
                    lig_infs[lig_name]["frag_dists_to_recep"] = _set_molecular_prop(
                        lambda f: [
                            np.min(cdist(x[1].coords, receptor.coords)) for x in f
                        ],
                        frags,
                        [],
                    )

                if cache_items_to_update.frag_smiles:
                    # Helpful for debugging, mostly.
                    lig_infs[lig_name]["frag_smiles"] = _set_molecular_prop(
                        lambda f: [x[1].smiles(True) for x in f],
                        frags,
                        [],
                    )

                if cache_items_to_update.frag_aromatic:
                    lig_infs[lig_name]["frag_aromatic"] = _set_molecular_prop(
                        lambda f: [is_aromatic(x[1].rdmol) for x in f],
                        frags, []
                        
                    )

                if cache_items_to_update.frag_charged:
                    lig_infs[lig_name]["frag_charged"] = _set_molecular_prop(
                        lambda f: [is_charged(x[1].rdmol) for x in f],
                        frags, []
                    )

    return pdb_id, lig_infs


def _set_cache_params_to_update(cache):
    # This looks at the current cache and determines which properties need to be
    # added to it. Sets flags in CACHE_ITEMS_TO_UPDATE as appropriate.

    pdb_ids_in_cache = list(cache.keys())
    if not pdb_ids_in_cache:  # empty
        return

    # Find the first entry in the existing cache that is not empty. Need to do
    # this check because sometimes cache entries are {} (not able to extract
    # ligand, for example).
    for pdb_id_in_cache in pdb_ids_in_cache:
        if cache[pdb_id_in_cache] != {}:
            break
    ref_pdb_inf = cache[pdb_id_in_cache]

    if len(ref_pdb_inf.keys()) == 0:
        return

    first_lig = ref_pdb_inf[list(ref_pdb_inf.keys())[0]]

    # Updatable
    global CACHE_ITEMS_TO_UPDATE
    if "lig_mass" in first_lig:
        CACHE_ITEMS_TO_UPDATE.lig_mass = False
    if "frag_masses" in first_lig:
        CACHE_ITEMS_TO_UPDATE.frag_masses = False
    if "murcko_scaffold" in first_lig:
        CACHE_ITEMS_TO_UPDATE.murcko_scaffold = False
    if "num_heavy_atoms" in first_lig:
        CACHE_ITEMS_TO_UPDATE.num_heavy_atoms = False
    if "frag_num_heavy_atoms" in first_lig:
        CACHE_ITEMS_TO_UPDATE.frag_num_heavy_atoms = False
    if "frag_dists_to_recep" in first_lig:
        CACHE_ITEMS_TO_UPDATE.frag_dists_to_recep = False
    if "frag_smiles" in first_lig:
        CACHE_ITEMS_TO_UPDATE.frag_smiles = False
    if "frag_aromatic" in first_lig:
        CACHE_ITEMS_TO_UPDATE.frag_aromatic = False
    if "frag_charged" in first_lig:
        CACHE_ITEMS_TO_UPDATE.frag_charged = False


def _build_moad_cache_file(
        filename: str,
        moad: "MOADInterface",
        cache_items_to_update: CacheItemsToUpdate,
        cores: int = None,
):
    # This builds/updates the whole BindingMOAD cache (on disk).

    # Load existing cache if it exists. So you can add to it.
    if filename and os.path.exists(filename):
        with open(filename) as f:
            cache = json.load(f)
    else:
        # No existing cache, so start empty.
        cache = {}

    # Setup and modify cache items to update.
    global CACHE_ITEMS_TO_UPDATE
    CACHE_ITEMS_TO_UPDATE = cache_items_to_update

    _set_cache_params_to_update(cache)

    if not CACHE_ITEMS_TO_UPDATE.updatable():
        # Nothing to update
        return cache

    # global MOAD_REF
    # MOAD_REF = moad

    pdb_ids_queue = moad.targets
    list_ids_moad = []
    for pdb_id in moad.targets:
        list_ids_moad.append([pdb_id, moad[pdb_id], CACHE_ITEMS_TO_UPDATE])

<<<<<<< HEAD
    # NOTE: Filename specified via --cache parameter
    print(f"Building/updating {filename}")
    pbar = tqdm(total=len(pdb_ids_queue), desc="Building MOAD cache")
    with multiprocessing.Pool(cores) as p:
        for pdb_id, lig_infs in p.starmap(_get_info_given_pdb_id, list_ids_moad):

=======
    print("Building/updating " + (filename if filename else "dataset"))
    with multiprocessing.Pool(cores) as p:
        for pdb_id, lig_infs in tqdm(p.imap_unordered(_get_info_given_pdb_id, list_ids_moad), total=len(pdb_ids_queue), desc="Building cache"):
>>>>>>> 9d816fb2
            pdb_id = pdb_id.lower()

            if pdb_id not in cache:
                cache[pdb_id] = {}

            for lig_name in lig_infs.keys():
                if lig_name not in cache[pdb_id]:
                    cache[pdb_id][lig_name] = {}
                lig_inf = lig_infs[lig_name]
                for prop_name in lig_inf.keys():
                    prop_val = lig_inf[prop_name]
                    cache[pdb_id][lig_name][prop_name] = prop_val
        p.close()

    # Save cache with updated information.
    if filename:
        with open(filename, "w") as f:
            json.dump(cache, f, indent=4)

    return cache


def load_cache_and_filter(
        lig_filter_func: Any,  # The function used to filter the ligands
        moad: "MOADInterface",
        split: "MOAD_split",
        args: argparse.Namespace,
        make_dataset_entries_func: Any,
        cache_items_to_update: CacheItemsToUpdate,
        cache_file: Optional[Union[str, Path]] = None,
        cores: int = 1,
):
    # This not only builds/gets the cache, but also filters the properties to
    # retain only those BindingMOAD entries for training. For example, could
    # filter by ligand mass.

    # This function gets called from the dataset (e.g., fragment_dataset.py),
    # where the actual filters are set (via lig_filter_func).

    # Returns tuple, cache and filtered_cache.

    cache_file = Path(cache_file) if cache_file is not None else None
    cache = _build_moad_cache_file(str(cache_file) if cache_file else None, moad, cache_items_to_update, cores=cores)

    filtered_cache = []
    for pdb_id in tqdm(split.targets, desc="Runtime filters"):
        pdb_id = pdb_id.lower()

        # If the PDB ID is not in the cache, throw an error. Cache probably
        # corrupt.
        if pdb_id not in cache.keys():
            # missing entry in cache. Has probably become corrupted.
            raise Exception(
                f"Entry {pdb_id} is not present in the index. Has the cache file been corrupted? Try moving/deleting {str(cache_file)} and rerunning to regenerate the cache."
            )

        # Iterate through receptor, ligand info.
        receptor_inf = cache[pdb_id]
        for lig_name in receptor_inf.keys():
            lig_inf = receptor_inf[lig_name]

            # Enforce filters.
            fails_filter = False
            for lig in moad[pdb_id].ligands:
                if lig.name != lig_name:
                    continue

                # You've found the ligand.
                if lig.smiles not in split.smiles:
                    # It is not in the split, so always skip it.
                    fails_filter = True
                    break

                if not lig_filter_func(args, lig, lig_inf):
                    # You've found the ligand, but it doesn't pass the filter.
                    fails_filter = True
                    break

            if fails_filter:
                continue

            # Add to filtered cache.
            filtered_cache.extend(
                make_dataset_entries_func(args, pdb_id, lig_name, lig_inf)
            )

    if not filtered_cache:
        raise Exception(
            "No ligands passed the moad filters. Could be that filters are too strict, or perhaps there is a problem with your CSV file. Representative ligand info to help with debugging: "
            + str(lig)
        )

    print(f"Number of fragments in the {split.name} set: {len(filtered_cache)}")
    return cache, filtered_cache<|MERGE_RESOLUTION|>--- conflicted
+++ resolved
@@ -257,18 +257,9 @@
     for pdb_id in moad.targets:
         list_ids_moad.append([pdb_id, moad[pdb_id], CACHE_ITEMS_TO_UPDATE])
 
-<<<<<<< HEAD
-    # NOTE: Filename specified via --cache parameter
-    print(f"Building/updating {filename}")
-    pbar = tqdm(total=len(pdb_ids_queue), desc="Building MOAD cache")
-    with multiprocessing.Pool(cores) as p:
-        for pdb_id, lig_infs in p.starmap(_get_info_given_pdb_id, list_ids_moad):
-
-=======
     print("Building/updating " + (filename if filename else "dataset"))
     with multiprocessing.Pool(cores) as p:
         for pdb_id, lig_infs in tqdm(p.imap_unordered(_get_info_given_pdb_id, list_ids_moad), total=len(pdb_ids_queue), desc="Building cache"):
->>>>>>> 9d816fb2
             pdb_id = pdb_id.lower()
 
             if pdb_id not in cache:
