--- conflicted
+++ resolved
@@ -318,13 +318,8 @@
             val=_smiles_for(moad, pdb_ids.val),
             test=_smiles_for(moad, pdb_ids.test),
         )
-<<<<<<< HEAD
     elif split_method in ["random", "random_default", "priority"]:
         print("Building training/validation/test sets")
-=======
-    elif split_method in ["random", "priority"]:
-        print("Building training/validation/test sets via random selection")
->>>>>>> d397d89b
         # Not loading previously determined splits from disk, so generate based
         # on random seed.
 
@@ -344,7 +339,6 @@
         val_families, test_families = _split_seq_per_probability(
             other_families, fraction_val
         )
-<<<<<<< HEAD
 
         pdb_ids = _flatten_and_limit_pdb_ids(
             train_families,
@@ -374,34 +368,6 @@
 
     return pdb_ids, all_smis
 
-=======
-
-        pdb_ids = _flatten_and_limit_pdb_ids(
-            train_families,
-            val_families,
-            test_families,
-            max_pdbs_train,
-            max_pdbs_val,
-            max_pdbs_test,
-        )
-
-        # Get all the ligand SMILES associated with the targets in each set.
-        all_smis = MOAD_splits_smiles(
-            train=_smiles_for(moad, pdb_ids.train),
-            val=_smiles_for(moad, pdb_ids.val),
-            test=_smiles_for(moad, pdb_ids.test),
-        )
-
-        if prevent_smiles_overlap:
-            if split_method == "random":
-                randomly_reassign_overlapping_smiles(all_smis)
-            else:  # it is priority
-                priority_reassign_overlapping_smiles(all_smis)
-    else:
-        return None, None
-
-    # TODO: Consider this GPT4 suggestion:
->>>>>>> d397d89b
 
 def randomly_reassign_overlapping_smiles(all_smis):
     # Reassign overlapping SMILES.
@@ -461,70 +427,6 @@
     )
     print(f"Total number of SMILES with overlapping: {str(size_overlap)}")
     print(f"Total number of SMILES without overlapping: {str(size_non_overlap)}")
-
-
-def randomly_reassign_overlapping_smiles(all_smis):
-    # Reassign overlapping SMILES.
-
-    # Find the overlaps (intersections) between pairs of sets.
-    train_val = all_smis.train & all_smis.val
-    val_test = all_smis.val & all_smis.test
-    train_test = all_smis.train & all_smis.test
-
-    # Find the SMILES that are in two sets but not in the third one
-    train_val_not_test = train_val - all_smis.test
-    val_test_not_train = val_test - all_smis.train
-    train_test_not_val = train_test - all_smis.val
-
-    # Find SMILES that are present in all three sets
-    train_test_val = all_smis.train & all_smis.val & all_smis.test
-
-    # Overlapping SMILES are reassigned to temporary sets
-    a_train, a_val = _random_divide_two_prts(train_val_not_test)
-    b_val, b_test = _random_divide_two_prts(val_test_not_train)
-    c_train, c_test = _random_divide_two_prts(train_test_not_val)
-    d_train, d_val, d_test = _random_divide_three_prts(train_test_val)
-
-    # Update SMILES sets to include the reassigned SMILES and exclude the
-    # overlapping ones
-    all_smis.train = (
-        (all_smis.train - (all_smis.val | all_smis.test)) | a_train | c_train | d_train
-    )
-    all_smis.val = (
-        (all_smis.val - (all_smis.train | all_smis.test)) | a_val | b_val | d_val
-    )
-    all_smis.test = (
-        (all_smis.test - (all_smis.train | all_smis.val)) | b_test | c_test | d_test
-    )
-
-
-def priority_reassign_overlapping_smiles(all_smis):
-    # Reassign overlapping SMILES.
-
-    # Find the overlaps (intersections) between pairs of sets.
-    train_val = all_smis.train & all_smis.val
-    train_test = all_smis.train & all_smis.test
-    val_test = all_smis.val & all_smis.test
-
-    # Calculated to verify reassignments
-    size_overlap = len(all_smis.train) + len(all_smis.val) + len(all_smis.test)
-    size_expected_non_overlap = len(all_smis.train | all_smis.val | all_smis.test)
-
-    # Update SMILES sets
-    all_smis.train = (
-        all_smis.train
-    )
-    all_smis.val = (
-        all_smis.val - train_val
-    )
-    all_smis.test = (
-        all_smis.test - (train_test | val_test)
-    )
-
-    size_non_overlap = len(all_smis.train) + len(all_smis.val) + len(all_smis.test)
-    assert (size_non_overlap <= size_overlap) and (size_expected_non_overlap == size_non_overlap)
-    print("Total number of SMILES with overlapping: " + str(size_overlap))
-    print("Total number of SMILES without overlapping: " + str(size_non_overlap))
 
 
 def _load_splits_from_disk(
