--- conflicted
+++ resolved
@@ -60,6 +60,7 @@
 
     def _get_pdb_from_disk_cache(self, idx: int) -> Tuple[Any]:
         # Load the protein/ligand complex (PDB formatted).
+
         pkl_filename = str(self.files[idx])
         if self.discard_distant_atoms:
             pkl_filename += f"_{str(self.grid_width)}_{str(self.grid_resolution)}"
@@ -93,7 +94,8 @@
             except Exception as e:
                 # If there's an error loading the pickle file, regenerate the
                 # pickle file
-                print(f"Error loading pkl: {str(e)}", file=sys.stderr)
+                print("Corrupt pkl: " + str(e), file=sys.stderr)
+                pass
 
         return None, pkl_filename
 
@@ -237,7 +239,7 @@
     def _save_to_file_cache(self, pkl_filename: str, rec_mol: Any, ligands: Any):
         if self.cache_pdbs_to_disk:
             if os.path.exists(pkl_filename):
-                print("\nFile already exists! Already saved from another thread?", pkl_filename)
+                print("PROB!", pkl_filename)
             with open(pkl_filename, "wb") as f:
                 # print("Save pickle")
                 pickle.dump([rec_mol, ligands], f, protocol=pickle.HIGHEST_PROTOCOL)
@@ -325,11 +327,7 @@
 
 
 @dataclass
-<<<<<<< HEAD
-class PdbSdfFiles_target(MOAD_target):
-=======
-class PdbSdfDir_target(MOAD_target):
->>>>>>> 12d10516
+class Pfizer_target(MOAD_target):
 
     def __getitem__(self, idx: int) -> Tuple[Mol, Mol]:
 
@@ -406,11 +404,7 @@
 
 
 @dataclass
-<<<<<<< HEAD
-class PdbSdfFiles_ligand(MOAD_ligand):
-=======
-class PdbSdfDir_ligand(MOAD_ligand):
->>>>>>> 12d10516
+class Pfizer_ligand(MOAD_ligand):
     rdmol: Any
 
 
