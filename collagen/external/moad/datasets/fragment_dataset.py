--- conflicted
+++ resolved
@@ -147,10 +147,6 @@
             # default=1,
             help="Consider only fragments that have at least this number of heavy atoms. Default is 1.",
         )
-<<<<<<< HEAD
-
-=======
->>>>>>> af42d621
         parser.add_argument(
             "--max_frag_num_heavy_atoms",
             required=False,
