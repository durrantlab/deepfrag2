--- conflicted
+++ resolved
@@ -12,11 +12,7 @@
 from ..cache_filter import CacheItemsToUpdate, load_cache_and_filter
 from .... import Mol
 import sys
-<<<<<<< HEAD
 from collagen.external.moad.interface import PairedPdbSdfCsvInterface
-=======
-from collagen.external.moad.interface import PdbSdfCsvInterface
->>>>>>> 37bf1abd
 from collagen.core.molecules.mol import BackedMol
 
 
@@ -152,27 +148,12 @@
             help="Consider only fragments that have at least this number of heavy atoms. Default is 1.",
         )
         parser.add_argument(
-<<<<<<< HEAD
-=======
-            "--max_instead_min_frag_num_heavy_atoms",
-            required=False,
-            # default=False,
-            action="store_true",
-            help="Consider the argument --min_frag_num_heavy_atoms as --max_frag_num_heavy_atoms to only consider fragments with a number of heavy atoms less than --min_frag_num_heavy_atoms."
-        )
-
-        parser.add_argument(
->>>>>>> 37bf1abd
             "--max_frag_num_heavy_atoms",
             required=False,
             type=int,
             # default=1,
             help="Consider only fragments that have at most this number of heavy atoms. Default is 1.",
         )
-<<<<<<< HEAD
-=======
-
->>>>>>> 37bf1abd
         parser.add_argument(
             "--mol_props",
             required=False,
@@ -290,16 +271,9 @@
                 print(
                     f"Fragment rejected; distance from receptor too large: {frag_dist_to_recep}"
                 )
-<<<<<<< HEAD
             return False
 
         if frag_num_heavy_atom < args.min_frag_num_heavy_atoms:
-=======
-            return False
-
-        del_frag_by_heavy_atoms = (not args.max_instead_min_frag_num_heavy_atoms and frag_num_heavy_atom < args.min_frag_num_heavy_atoms) or\
-                                  (args.max_instead_min_frag_num_heavy_atoms and frag_num_heavy_atom >= args.min_frag_num_heavy_atoms)
-        if del_frag_by_heavy_atoms:
             if user_args.verbose:
                 print(
                     f"Fragment rejected; has too few (or much) heavy atoms: {frag_num_heavy_atom}"
@@ -307,7 +281,6 @@
             return False
         
         if frag_num_heavy_atom > args.max_frag_num_heavy_atoms:
->>>>>>> 37bf1abd
             if user_args.verbose:
                 print(
                     f"Fragment rejected; has too many heavy atoms: {frag_num_heavy_atom}"
@@ -487,21 +460,10 @@
                 # Once you find it, actually do the fragmenting.
                 for ligand in ligands:
                     if ligand.meta["moad_ligand"].name == entry.ligand_id:
-<<<<<<< HEAD
                         if isinstance(self.moad, PairedPdbSdfCsvInterface):
                             backed_frag = self.moad.frag_and_act_x_parent_x_sdf_x_pdb[entry.ligand_id][entry.frag_idx][2]
                             parent = BackedMol(rdmol=ligand.rdmol)
                             fragment = BackedMol(rdmol=backed_frag.rdmol)
-=======
-                        if isinstance(self.moad, PdbSdfCsvInterface):
-                            try:
-                                fragment = self.moad.frg_x_good_lig[entry.ligand_id][entry.frag_idx]
-                            except:
-                                fragment = self.moad.frg_x_bad_lig[entry.ligand_id][entry.frag_idx]
-
-                            parent = BackedMol(rdmol=ligand.rdmol)
-                            fragment = BackedMol(rdmol=fragment.rdmol)
->>>>>>> 37bf1abd
                             break
                         else:
                             pairs = ligand.split_bonds()
@@ -509,15 +471,9 @@
                             break
                 else:
                     raise Exception(f"Ligand not found: {str(receptor)} -- {str(ligands)}")
-<<<<<<< HEAD
 
                 sample = (receptor, parent, fragment, entry.ligand_id, entry.frag_idx)
 
-=======
-
-                sample = (receptor, parent, fragment)
-
->>>>>>> 37bf1abd
                 # Actually performs voxelization and fingerprinting.
                 return self.transform(sample) if self.transform else sample
             except Exception as e:
