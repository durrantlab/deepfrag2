"""Functions to initialize the trainer, model, voxel parameters, and device."""

from typing import Optional
from argparse import Namespace
from collagen.core.voxelization.voxelizer import VoxelParams, VoxelParamsDefault
import pytorch_lightning as pl
from pytorch_lightning.loggers.wandb import WandbLogger
from pytorch_lightning.loggers import TensorBoardLogger
from ...checkpoints import MyModelCheckpoint, MyModelCheckpointEveryEpoch
import torch
import os
<<<<<<< HEAD
=======
from apps.deepfrag.model_additional_data import DeepFragModelGoodBadDataFinetune
>>>>>>> 703baf4d


# A few function to initialize the trainer, model, voxel parameters, and device.
class MoadVoxelModelInits(object):

    """A few function to initialize the trainer, model, voxel parameters, and
    device.
    """

    @staticmethod
    def init_trainer(args: Namespace) -> pl.Trainer:
        """Initialize the trainer.
        
        Args:
            args: The arguments parsed by argparse.
                
        Returns:
            pl.Trainer: The trainer.
        """
        if args.default_root_dir is not None and not os.path.exists(
            args.default_root_dir
        ):
            os.mkdir(args.default_root_dir)

        if args.wandb_project:
            logger = WandbLogger(project=args.wandb_project)
        elif args.default_root_dir is not None:
            logger = TensorBoardLogger(
                args.default_root_dir + os.sep + "tb_logs", "my_model_run_name"
            )
        else:
            logger = TensorBoardLogger("tb_logs", "my_model_run_name")

        if args.save_every_epoch:
            print("Saving a checkpoint per epoch")
            callbacks = [
                MyModelCheckpointEveryEpoch(
                    dirpath=args.default_root_dir,
                    monitor="val_loss",
                    filename="val-loss-{epoch:02d}-{val_loss:.2f}",
                    save_top_k=args.max_epochs,
                ),
                MyModelCheckpointEveryEpoch(
                    dirpath=args.default_root_dir,
                    monitor="loss",
                    filename="loss-{epoch:02d}-{loss:.2f}",
                    save_last=True,
                    save_top_k=args.max_epochs,
                ),
            ]
        else:
            callbacks = [
                MyModelCheckpoint(
                    dirpath=args.default_root_dir,
                    monitor="val_loss",
                    filename="val-loss-{epoch:02d}-{val_loss:.2f}",
                    save_top_k=3,
                ),
                MyModelCheckpoint(
                    dirpath=args.default_root_dir,
                    monitor="loss",
                    filename="loss-{epoch:02d}-{loss:.2f}",
                    save_last=True,
                    save_top_k=3,
                ),
            ]

        return pl.Trainer.from_argparse_args(args, logger=logger, callbacks=callbacks)

    def init_model(
        self: "MoadVoxelModelParent", args: Namespace, ckpt_filename: Optional[str]
    ) -> pl.LightningModule:
        """Initialize the model.

        Args:
            args: The arguments parsed by argparse.
            ckpt_filename: The checkpoint to load from. If None, a new model is
                initialized.

        Returns:
            pl.LightningModule: The model.
        """
        if not ckpt_filename:
            return self.model_cls(**vars(args))

        print(f"\nLoading model from checkpoint {ckpt_filename}\n")
        return self.model_cls.load_from_checkpoint(ckpt_filename)

    @staticmethod
    def init_voxel_params(args: Namespace) -> VoxelParams:
        """Set things like voxel resolution, dimensions, etc. TODO: make
        configurable via argparse. Currently hard coded.

        Args:
            args: The arguments parsed by argparse. 

        Returns:
            VoxelParams: The voxel parameters.
        """
        return VoxelParamsDefault.DeepFrag

    @staticmethod
    def init_device(args: Namespace) -> torch.device:
        """Initialize the device.

        Args:
            args: The arguments parsed by argparse.

        Returns:
            torch.device: The device.
        """
        return torch.device("cpu") if args.cpu else torch.device("cuda")

<<<<<<< HEAD
    def init_warm_model(self, args: Namespace) -> pl.LightningModule:
        """Initialize the model for warm starting (finetuning).

        Args:
            args: The arguments parsed by argparse.

        Returns:
            pl.LightningModule: The model.
        """
=======
    def init_warm_model(self, args, moad):
>>>>>>> 703baf4d
        model = self.model_cls(**vars(args))
        state_dict = torch.load(args.model_for_warm_starting)
        model.load_state_dict(state_dict)
        if isinstance(model, DeepFragModelGoodBadDataFinetune):
            model.set_moad_database(moad)
        return model<|MERGE_RESOLUTION|>--- conflicted
+++ resolved
@@ -9,10 +9,7 @@
 from ...checkpoints import MyModelCheckpoint, MyModelCheckpointEveryEpoch
 import torch
 import os
-<<<<<<< HEAD
-=======
 from apps.deepfrag.model_additional_data import DeepFragModelGoodBadDataFinetune
->>>>>>> 703baf4d
 
 
 # A few function to initialize the trainer, model, voxel parameters, and device.
@@ -126,7 +123,6 @@
         """
         return torch.device("cpu") if args.cpu else torch.device("cuda")
 
-<<<<<<< HEAD
     def init_warm_model(self, args: Namespace) -> pl.LightningModule:
         """Initialize the model for warm starting (finetuning).
 
@@ -136,9 +132,6 @@
         Returns:
             pl.LightningModule: The model.
         """
-=======
-    def init_warm_model(self, args, moad):
->>>>>>> 703baf4d
         model = self.model_cls(**vars(args))
         state_dict = torch.load(args.model_for_warm_starting)
         model.load_state_dict(state_dict)
