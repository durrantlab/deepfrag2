"""The MOAD voxel model for training."""

from argparse import Namespace
from typing import Any, Optional, Tuple
from collagen.core.loader import DataLambda
from torchinfo import summary
from collagen.external.moad.interface import MOADInterface, PdbSdfDirInterface, PairedPdbSdfCsvInterface
from collagen.external.moad.split import compute_dataset_split


class MoadVoxelModelTrain(object):

    """A model for training on the MOAD dataset."""

    def run_train(
        self: "MoadVoxelModelParent", args: Namespace, ckpt_filename: Optional[str]
    ):
        """Run training.
        
        Args:
            args (Namespace): The arguments passed to the program.
            ckpt_filename (Optional[str]): The checkpoint filename to use.
        """
        # Runs training.
        trainer = self.init_trainer(args)
        moad, train_data, val_data = self.get_train_val_sets(args, True)

        # Below is helpful for debugging
        # for batch in train_data:
        #     receptors = [e.receptor_name.replace("Receptor ", "") for e in batch[2]]
        #     print(receptors)
        #     # print(batch)
        #     # import pdb; pdb.set_trace()
        #     continue

        model = self.init_model(args, ckpt_filename)

        # TODO: model.device is "cpu". Is that right? Shouldn't it be "cuda"?

        model_stats = summary(model, (16, 10, 24, 24, 24), verbose=0)
        summary_str = str(model_stats)
        print(summary_str)

        trainer.fit(model, train_data, val_data, ckpt_path=ckpt_filename)

        self.save_examples_used(model, args)

    def run_warm_starting(self, args: Namespace):
        """Run warm starting.
        
        Args:
            args (Namespace): The arguments passed to the program.
        """
        trainer = self.init_trainer(args)
        moad, train_data, val_data = self.get_train_val_sets(args, False)

        model = self.init_warm_model(args, moad)

        model_stats = summary(model, (16, 10, 24, 24, 24), verbose=0)
        summary_str = str(model_stats)
        print(summary_str)

        trainer.fit(model, train_data, val_data)

        self.save_examples_used(model, args)

    def get_train_val_sets(
        self, args: Namespace, train: bool
    ) -> Tuple[Any, DataLambda, DataLambda]:
        """Get the training and validation sets.

        Args:
            args (Namespace): The arguments passed to the program.
            train (bool): Whether to train or fine-tune.

        Returns:
            Tuple[Any, DataLambda, DataLambda]: The MOAD, training and
                validation sets.
        """
        if args.custom_test_set_dir:
            raise Exception("The custom test set can only be used in inference mode")

        voxel_params = self.init_voxel_params(args)
        device = self.init_device(args)

        if train:
            if args.paired_data_csv:
                raise ValueError(
                    "For 'train' mode, you must not specify the '--paired_data_csv' parameter."
                )
            if not args.data_dir:
                raise ValueError(
                    "For 'train' mode, you must specify the '--data_dir' parameter."
                )
            if not args.every_csv:
                raise ValueError(
                    "For 'train' mode, you must specify the '--every_csv' parameter."
                )
            if args.butina_cluster_cutoff:
                raise ValueError(
                    "Rational division based on Butina clustering is only for fine-tuning."
                )

            moad = MOADInterface(
                metadata=args.every_csv,
                structures_path=args.data_dir,
                cache_pdbs_to_disk=args.cache_pdbs_to_disk,
                grid_width=voxel_params.width,
                grid_resolution=voxel_params.resolution,
                noh=args.noh,
                discard_distant_atoms=args.discard_distant_atoms,
            )
        else:
            if args.every_csv:
                raise ValueError(
                    "For 'fine-tuning' mode, you must not specify the '--every_csv' parameter."
                )
            if (args.data_dir and args.paired_data_csv) or (not args.data_dir and not args.paired_data_csv):
                raise ValueError(
                    "For 'fine-tuning' mode, you must specify the '--data_dir' parameter or the '--paired_data_csv' parameter."
                )

            if args.data_dir:  # for fine-tuning mode using a non-paired database other than MOAD
                moad = PdbSdfDirInterface(
                    structures_dir=args.data_dir,
                    cache_pdbs_to_disk=args.cache_pdbs_to_disk,
                    grid_width=voxel_params.width,
                    grid_resolution=voxel_params.resolution,
                    noh=args.noh,
                    discard_distant_atoms=args.discard_distant_atoms
                )
            else:  # for fine-tuning mode using a paired database other than MOAD
                moad = PairedPdbSdfCsvInterface(
                    structures=args.paired_data_csv,
                    cache_pdbs_to_disk=args.cache_pdbs_to_disk,
                    grid_width=voxel_params.width,
                    grid_resolution=voxel_params.resolution,
                    noh=args.noh,
                    discard_distant_atoms=args.discard_distant_atoms
                )

        train, val, _ = compute_dataset_split(
            moad,
            seed=args.split_seed,
            fraction_train=args.fraction_train,
            fraction_val=args.fraction_val,
<<<<<<< HEAD

            # Should be true to ensure independence when using
            # split_method="random". TODO: Could remove this parameter, force it
            # to be true. Also, could be user parameter.
            prevent_smiles_overlap=True,  

=======
            prevent_smiles_overlap=True,
>>>>>>> af42d621
            save_splits=args.save_splits,
            load_splits=args.load_splits,
            max_pdbs_train=args.max_pdbs_train,
            max_pdbs_val=args.max_pdbs_val,
            max_pdbs_test=args.max_pdbs_test,
            split_method=args.split_method,
            butina_cluster_cutoff=args.butina_cluster_cutoff,
        )

        # pr = cProfile.Profile()
        # pr.enable()

        # pr.disable()
        # s = StringIO()
        # ps = pstats.Stats(pr, stream=s).sort_stats('tottime')
        # ps.print_stats()
        # open('cProfilez.txt', 'w+').write(s.getvalue())

        train_data: DataLambda = self.get_data_from_split(
            cache_file=args.cache,
            args=args,
            dataset=moad,
            split=train,
            voxel_params=voxel_params,
            device=device,
        )
        print(f"Number of batches for the training data: {len(train_data)}")

        if len(val.targets) > 0:
            val_data: DataLambda = self.get_data_from_split(
                cache_file=args.cache,
                args=args,
                dataset=moad,
                split=val,
                voxel_params=voxel_params,
                device=device,
            )
            print(f"Number of batches for the validation data: {len(val_data)}")
        else:
            val_data = None

        return moad, train_data, val_data<|MERGE_RESOLUTION|>--- conflicted
+++ resolved
@@ -144,16 +144,12 @@
             seed=args.split_seed,
             fraction_train=args.fraction_train,
             fraction_val=args.fraction_val,
-<<<<<<< HEAD
 
             # Should be true to ensure independence when using
             # split_method="random". TODO: Could remove this parameter, force it
             # to be true. Also, could be user parameter.
             prevent_smiles_overlap=True,  
 
-=======
-            prevent_smiles_overlap=True,
->>>>>>> af42d621
             save_splits=args.save_splits,
             load_splits=args.load_splits,
             max_pdbs_train=args.max_pdbs_train,
