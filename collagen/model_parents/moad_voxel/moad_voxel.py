--- conflicted
+++ resolved
@@ -75,12 +75,8 @@
     def custom_test(args: Namespace, predictions):
         pass
 
-<<<<<<< HEAD
     @staticmethod
     def __init_fragment_representation_size(args):
-=======
-    def setup_fingerprint_scheme(self, args: Namespace = None):
->>>>>>> 521c8afa
         if args.fragment_representation == "rdk10":
             args.__setattr__("fp_size", 2048)
         elif args.fragment_representation == "rdkit_desc":
@@ -95,16 +91,11 @@
         else:
             raise Exception("The type of molecular descriptor to be used is wrong.")
 
-<<<<<<< HEAD
     def run(self, args: Namespace = None):
         self.disable_warnings()
         self.__init_fragment_representation_size(args)
 
         ckpt = self.get_checkpoint(args)
-=======
-    def load_checkpoint(self, args: Namespace = None, validate_args=True):
-        ckpt = self.get_checkpoint(args, validate_args)
->>>>>>> 521c8afa
         if ckpt is not None:
             print(f"Restoring from checkpoint: {ckpt}")
 
