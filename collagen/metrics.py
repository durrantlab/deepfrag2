from dataclasses import dataclass
import torch
from torch import nn
from typing import List, Dict, Tuple, Any
from tqdm.auto import tqdm
from sklearn.decomposition import PCA
from sklearn.preprocessing import Normalizer
import numpy as np

@dataclass
class PCAProject(object):
    pca: Any
    transformer: Any

    def project(self, fingerprints: torch.Tensor) -> List[float]:
        if len(fingerprints.shape) == 1:
            np_arr = np.array([fingerprints.cpu().numpy()])
        else:
            np_arr = fingerprints.cpu().numpy()

        return self.pca.transform(self.transformer.transform(np_arr)).tolist()

_cos = nn.CosineSimilarity(dim=1, eps=1e-6)

def cos_loss(yp, yt):
    """Cosine distance as a loss (inverted). Smaller means more similar."""
    return 1 - _cos(yp, yt)

def bin_acc(pred, target):
    """Binary accuracy."""
    return torch.mean((torch.round(pred) == target).float())


def _broadcast_fn(fn, yp, yt):
    """Broadcast a distance function."""
    yp_b, yt_b = torch.broadcast_tensors(yp, yt)
    return fn(yp_b, yt_b)


def top_k(predictions: torch.Tensor, correct_predicton_targets: torch.Tensor, label_set_fingerprints: torch.Tensor, k: List[int], ignore_duplicates=False) -> Dict[int, float]:
    """
    Batched Top-K accuracy.

    Args:
        predictions: NxF tensor containing predicted fingerprints.
        correct_predicton_targets: NxF tensor containing correct fingerprints.
        label_set_fingerprints: DxF tensor containing a fingerprint set.
        k (List[int]): K values to consider.
        ignore_duplicates (bool): If True, ignore duplicate fingerprints when ranking.
    """
    if ignore_duplicates:
        label_set_fingerprints = label_set_fingerprints.unique(dim=0)
    
    ranks = torch.zeros(len(predictions), dtype=torch.long)

    for i in tqdm(range(len(predictions)), desc='Top-K'):
        # Distances between this prediction and each of the label-set
        # fingerprints.
        dists = _broadcast_fn(cos_loss, predictions[i], label_set_fingerprints)
        
        # The distance from this prediction and the correct answer. Note that
        # the correct answer must be among the answers in the label set.
        d_target = cos_loss(
            predictions[i].unsqueeze(0),
            correct_predicton_targets[i].unsqueeze(0)
        )

        # Though the correct answer must be in the label set for top k to work,
        # at times it differs slightly, presumably due to rounding errors. So we
        # need to find the entry in dists that is closest to d_target (off by at
        # most only a tiny amount).
        min_idx = dists.sub(d_target).abs().argmin()
        d_target = dists[min_idx]
<<<<<<< HEAD

        # print("");print(dists.sort().values); print(d_target)
=======
>>>>>>> c27d579d

        # The rank is the number of label-set distances that are better (less)
        # than the distance to the correct answer.
        ranks[i] = torch.sum(dists < d_target)
    
    # Rank is 0-indexed, K is 1-indexed
    # I.e. top-1 means frequency of rank 0
    #      top-5 means frequency of rank 0,1,2,3,4
    #      etc...
    return {v: torch.mean((ranks < v).float()) for v in k}

# TODO: Label set could be in a single class that includes both fingerprints and
# vectors, etc. Would be slick.
def most_similar_matches(
    predictions: torch.Tensor, label_set_fingerprints: torch.Tensor,
    label_set_smis: List[str], k: int, pca_project: PCAProject=None,
    ignore_duplicates=False
):  # -> List[List[str, float, List[float]]]:
    """
    Identify most similar entires in fingerprint library.

    Args:
        predictions: NxF tensor containing predicted fingerprints.
        label_set_fingerprints: DxF tensor containing a fingerprint set.
        k (int): Top K values to consider.
        ignore_duplicates (bool): If True, ignore duplicate fingerprints.
    """

    if ignore_duplicates:
        label_set_fingerprints = label_set_fingerprints.unique(dim=0)
    
    # all_sorted_idxs = torch.zeros((len(predictions), k), dtype=torch.long)
    # all_dists = torch.zeros((len(predictions), k))

    all_most_similar = []

    for entry_idx in tqdm(range(len(predictions)), desc='Most Similar Matches'):
        dists = _broadcast_fn(cos_loss, predictions[entry_idx], label_set_fingerprints)
        sorted_idxs = torch.argsort(dists, dim=-1).narrow(0, 0, k)
        sorted_dists = torch.index_select(dists, 0, sorted_idxs)
        sorted_smis = [label_set_smis[idx] for idx in sorted_idxs]
        
        if pca_project is not None:
            sorted_label_set_fingerprints = torch.index_select(
                label_set_fingerprints, 0, sorted_idxs
            )

        most_similar = []

        for d, s, fp in zip(
            sorted_dists[:k], sorted_smis[:k], sorted_label_set_fingerprints[:k]
        ):
            to_add = [s, float(d)]
            if pca_project is not None:
                to_add.append(pca_project.project(fp))
            most_similar.append(to_add)

        all_most_similar.append(most_similar)

    return all_most_similar
   
def make_pca_space_from_label_set_fingerprints(
    label_set_fingerprints: torch.Tensor, n_components: int
) -> PCAProject:
    # Get all labelset fingerprints, but normalized.
    lblst_data_nmpy = label_set_fingerprints.cpu().numpy()
    transformer = Normalizer().fit(lblst_data_nmpy)
    transformer.transform(lblst_data_nmpy, copy=False)

    # Create the label-set PCA space.
    pca = PCA(n_components=n_components)
    pca.fit(lblst_data_nmpy)

    return PCAProject(pca, transformer)
<|MERGE_RESOLUTION|>--- conflicted
+++ resolved
@@ -71,11 +71,6 @@
         # most only a tiny amount).
         min_idx = dists.sub(d_target).abs().argmin()
         d_target = dists[min_idx]
-<<<<<<< HEAD
-
-        # print("");print(dists.sort().values); print(d_target)
-=======
->>>>>>> c27d579d
 
         # The rank is the number of label-set distances that are better (less)
         # than the distance to the correct answer.
